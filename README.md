# LEDMatrix Official Plugins

Official plugin registry for [LEDMatrix](https://github.com/ChuckBuilds/LEDMatrix).

<<<<<<< HEAD
=======

📖 See individual plugin READMEs for detailed setup instructions.
>>>>>>> 4427d4d5

## Available Plugins

| Plugin | Description | Category | Version | Branch |
|--------|-------------|----------|---------|--------|
| [Hello World](plugins/hello-world) | A simple test plugin that displays a customizable message | Demo | 1.0.0 | main |
| [Simple Clock](plugins/clock-simple) | A simple clock display with current time and date | Time | 1.0.0 | main |
| [Weather Display](plugins/weather) | Current weather, hourly & daily forecasts from OpenWeatherMap | Weather | 1.0.0 | simple-plugins |
| [Static Image Display](plugins/static-image) | Display static images with scaling and transparency support | Media | 1.0.0 | simple-plugins |
| [Scrolling Text Display](plugins/text-display) | Display static or scrolling text with customizable fonts | Text | 1.0.0 | simple-plugins |
| [Of The Day](plugins/of-the-day) | Daily rotating content (Word, Bible Verse, etc.) | Content | 1.0.0 | simple-plugins |
| [Music Player](plugins/music) | Now Playing from Spotify or YouTube Music with album art | Media | 1.0.0 | simple-plugins |
| [Google Calendar](plugins/calendar) | Display upcoming events from Google Calendar | Time | 1.0.0 | simple-plugins |
| [Hockey Scoreboard](plugins/hockey-scoreboard) | Live, recent, and upcoming games: NHL, NCAA M/W Hockey | Sports | 1.0.0 | sports-plugins |

## Installation

All plugins can be installed through the LEDMatrix web interface:

1. Open web interface (http://your-pi-ip:5050)
2. Go to Plugin Store tab
3. Browse or search for plugins
4. Click Install

Or via API:
```bash
curl -X POST http://your-pi-ip:5050/api/plugins/install \
  -H "Content-Type: application/json" \
  -d '{"plugin_id": "clock-simple"}'
```

## Quick Start

### Using the Plugin Store

The easiest way to install plugins is through the built-in Plugin Store in your LEDMatrix web interface. The store automatically fetches the latest plugins from this registry.

### Manual Installation

You can also install plugins manually by cloning this repository and copying plugin folders to your LEDMatrix installation:

```bash
# Clone this repository
git clone https://github.com/ChuckBuilds/ledmatrix-plugins.git

# Copy a plugin to your LEDMatrix plugins directory
cp -r ledmatrix-plugins/plugins/clock-simple /path/to/LEDMatrix/plugins/
```

## Submitting Plugins

See [SUBMISSION.md](SUBMISSION.md) for guidelines on submitting your plugin to the official registry.

## Creating Plugins

See the main [LEDMatrix Plugin Developer Guide](https://github.com/ChuckBuilds/LEDMatrix/wiki/Plugin-Development) or check out the existing plugins in this repository as examples.

## Plugin Categories

- **Time**: Clocks, timers, countdowns, calendars
- **Weather**: Forecasts, current conditions, hourly/daily forecasts
- **Media**: Music players, images, video displays
- **Text**: Scrolling text, messages, announcements
- **Content**: Daily content, quotes, verses
- **Sports**: Scoreboards, schedules, stats *(coming in Phase 2)*
- **Finance**: Stocks, crypto, market data *(coming in Phase 3)*
- **Demo**: Example and test plugins

## Plugin Structure

Each plugin in this repository follows a standard structure:

```
plugin-name/
├── manifest.json       # Plugin metadata
├── manager.py          # Main plugin class
├── config_schema.json  # Configuration schema
├── requirements.txt    # Python dependencies
└── README.md          # Plugin documentation
```

## Documentation

- **[Plugin Registry Setup Guide](docs/PLUGIN_REGISTRY_SETUP_GUIDE.md)** - How to maintain this registry
- **[Plugin Store User Guide](docs/PLUGIN_STORE_USER_GUIDE.md)** - Using the plugin store
- **[Plugin Store Implementation](docs/PLUGIN_STORE_IMPLEMENTATION_SUMMARY.md)** - Technical details
- **[Quick Reference](docs/PLUGIN_STORE_QUICK_REFERENCE.md)** - Quick command reference

## Contributing

Contributions are welcome! Please read [SUBMISSION.md](SUBMISSION.md) for details on how to submit plugins, and [VERIFICATION.md](VERIFICATION.md) for the review process.

## License

This project is licensed under the GNU General Public License v3.0 - see the [LICENSE](LICENSE) file for details.

## Support

- Open an issue in this repository for plugin-related questions
- Visit the main [LEDMatrix repository](https://github.com/ChuckBuilds/LEDMatrix) for general support
- Check the [Wiki](https://github.com/ChuckBuilds/LEDMatrix/wiki) for documentation

## Stats

- **Total Plugins**: 9
- **Categories**: 7 (Demo, Time, Weather, Media, Text, Content, Sports)
- **Verified Plugins**: 9
- **Latest Release**: Phase 2 - Sports Plugins (Oct 2025)

---

Made with ❤️ for the LEDMatrix community<|MERGE_RESOLUTION|>--- conflicted
+++ resolved
@@ -2,11 +2,8 @@
 
 Official plugin registry for [LEDMatrix](https://github.com/ChuckBuilds/LEDMatrix).
 
-<<<<<<< HEAD
-=======
 
 📖 See individual plugin READMEs for detailed setup instructions.
->>>>>>> 4427d4d5
 
 ## Available Plugins
 
